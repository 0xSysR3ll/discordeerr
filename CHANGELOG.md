<<<<<<< HEAD
# Changelog

All notable changes to this project will be documented in this file.

The format is based on [Keep a Changelog](https://keepachangelog.com/en/1.0.0/),
and this project adheres to [Semantic Versioning](https://semver.org/spec/v2.0.0.html).

## [Unreleased]

## [1.1.0] - 2025-08-18

### Other
- chore: prepare release v1.1.0
- chore: update CI workflow to enhance tag handling and caching
- docs: update changelog for v1.0.0


## [1.0.0] - 2025-08-18

### Fixed
- fix: remove alternative token for authentication
- fix: update CI workflow to support alternative GitHub token for authentication
- fix: update Dockerfile to use non-interactive mode

### Other
- refactor: move LOG_LEVEL to Config
- chore: remove caching options from CI workflow
- docs: update README


### Added

- Initial project setup

### Changed

### Deprecated

### Removed

### Fixed

### Security
=======
../main/CHANGELOG.md
>>>>>>> d7441b5c
<|MERGE_RESOLUTION|>--- conflicted
+++ resolved
@@ -1,47 +1 @@
-<<<<<<< HEAD
-# Changelog
-
-All notable changes to this project will be documented in this file.
-
-The format is based on [Keep a Changelog](https://keepachangelog.com/en/1.0.0/),
-and this project adheres to [Semantic Versioning](https://semver.org/spec/v2.0.0.html).
-
-## [Unreleased]
-
-## [1.1.0] - 2025-08-18
-
-### Other
-- chore: prepare release v1.1.0
-- chore: update CI workflow to enhance tag handling and caching
-- docs: update changelog for v1.0.0
-
-
-## [1.0.0] - 2025-08-18
-
-### Fixed
-- fix: remove alternative token for authentication
-- fix: update CI workflow to support alternative GitHub token for authentication
-- fix: update Dockerfile to use non-interactive mode
-
-### Other
-- refactor: move LOG_LEVEL to Config
-- chore: remove caching options from CI workflow
-- docs: update README
-
-
-### Added
-
-- Initial project setup
-
-### Changed
-
-### Deprecated
-
-### Removed
-
-### Fixed
-
-### Security
-=======
-../main/CHANGELOG.md
->>>>>>> d7441b5c
+../main/CHANGELOG.md